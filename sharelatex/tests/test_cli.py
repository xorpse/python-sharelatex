--- conflicted
+++ resolved
@@ -88,15 +88,18 @@
         finally:
             client.delete(project_id, forever=True)
 
+
 def new_project(branch=None):
     def _new_project(f):
-        """A convenient decorator to launch a function in the context of a new project."""
+        """A convenient decorator to launch a function in the
+         context of a new project."""
 
         def wrapped(*args, **kwargs):
             with project(f.__name__, branch=branch) as p:
                 return f(*args, p, **kwargs)
 
         return wrapped
+
     return _new_project
 
 
@@ -115,77 +118,6 @@
     def test_clone_and_push(self, force, project):
         check_call(f"git slatex push {force}", shell=True)
 
-<<<<<<< HEAD
-    @new_project
-    def test_clone_and_push_local_modification(self, project):
-        """Local modification on main.tex"""
-        check_call("echo test > main.tex", shell=True)
-        project.repo.git.add(".")
-        project.repo.index.commit("test")
-
-        check_call("git slatex push", shell=True)
-        remote_content = project.get_doc_by_path("/main.tex")
-
-        # for some reason there's a trailing \n...
-        self.assertEqual("test\n", remote_content)
-
-    @data("--force", "")
-    @new_project
-    def test_clone_and_push_local_addition(self, force, project):
-        """Addition of a local file"""
-        check_call("echo test > main2.tex", shell=True)
-        project.repo.git.add(".")
-        project.repo.index.commit("test")
-        check_call(f"git slatex push {force}", shell=True)
-        remote_content = project.get_doc_by_path("/main2.tex")
-
-        # for some reason there's a trailing \n...
-        self.assertEqual("test\n", remote_content)
-
-    @new_project
-    def test_clone_and_pull_remote_addition(self, project):
-        """Addition of a remote file."""
-        check_call("mkdir -p test", shell=True)
-        check_call("echo test > test/test.tex", shell=True)
-
-        # create the file on the remote copy
-        client = project.client
-        project_id = project.project_id
-        project_data = client.get_project_data(project_id)
-        folder_id = client.check_or_create_folder(project_data, "/test")
-        client.upload_file(project_id, folder_id, "test/test.tex")
-
-        # remove local file
-        check_call("rm -rf test", shell=True)
-        self.assertFalse(os.path.exists("test/test.tex"))
-
-        # pull
-        check_call("git slatex pull", shell=True)
-
-        # check the file
-        self.assertTrue(os.path.exists("test/test.tex"))
-        # check content (there's an extra \n...)
-        self.assertEqual("test\n", open("test/test.tex", "r").read())
-
-    @data("--force", "")
-    @new_project
-    def test_clone_and_push_local_deletion(self, force, project):
-        """Deletion of a local file"""
-        check_call("rm main.tex", shell=True)
-        project.repo.git.add(".")
-        project.repo.index.commit("test")
-        check_call(f"git slatex push {force} -vvv", shell=True)
-        with self.assertRaises(StopIteration) as _:
-            project.get_doc_by_path("/main.tex")
-
-    @new_project
-    def test_clone_and_pull_remote_deletion(self, project):
-        """Deletion of remote universe.png"""
-        project.delete_file_by_path("/universe.jpg")
-        check_call("git slatex pull -vvv", shell=True)
-        # TODO: we could check the diff
-        self.assertFalse(os.path.exists("universe.jpg"))
-=======
     @data(["test_branch", None])
     def test_clone_and_push_local_modification(self, branch):
         @new_project(branch=branch)
@@ -201,7 +133,9 @@
             # for some reason there's a trailing \n...
             self.assertEqual("test\n", remote_content)
 
-    @data(["--force", None], ["--force", "test_branch"], ["", None], ["", "test_branch"])
+    @data(
+        ["--force", None], ["--force", "test_branch"], ["", None], ["", "test_branch"]
+    )
     @unpack
     def test_clone_and_push_local_addition(self, force, branch):
         @new_project(branch=branch)
@@ -243,7 +177,9 @@
             # check content (there's an extra \n...)
             self.assertEqual("test\n", open("test/test.tex", "r").read())
 
-    @data(["--force", None], ["--force", "test_branch"], ["", None], ["", "test_branch"])
+    @data(
+        ["--force", None], ["--force", "test_branch"], ["", None], ["", "test_branch"]
+    )
     @unpack
     def test_clone_and_push_local_deletion(self, force, branch):
         @new_project(branch=branch)
@@ -256,7 +192,9 @@
             with self.assertRaises(StopIteration) as _:
                 project.get_doc_by_path("/main.tex")
 
-    @data(["--force", None], ["--force", "test_branch"], ["", None], ["", "test_branch"])
+    @data(
+        ["--force", None], ["--force", "test_branch"], ["", None], ["", "test_branch"]
+    )
     @unpack
     def test_clone_and_pull_remote_deletion(self, force, branch):
         @new_project(branch=branch)
@@ -266,7 +204,6 @@
             check_call("git slatex pull", shell=True)
             # TODO: we could check the diff
             self.assertFalse(os.path.exists("universe.jpg"))
->>>>>>> 734d61e9
 
     def test_clone_malformed_project_URL(self):
         """try clone with malformed project URL"""
